--- conflicted
+++ resolved
@@ -5,11 +5,6 @@
     const prevBtn = /** @type {HTMLButtonElement} */ (document.getElementById('prev-chapter'));
     const nextBtn = /** @type {HTMLButtonElement} */ (document.getElementById('next-chapter'));
     const chapterInfo = /** @type {HTMLSpanElement} */ (document.getElementById('chapter-info'));
-<<<<<<< HEAD
-    const navigationBar = /** @type {HTMLDivElement} */ (document.getElementById('navigation-bar'));
-    const chapterListContainer = /** @type {HTMLDivElement} */ (document.getElementById('chapter-list-container'));
-=======
->>>>>>> c52426f3
     const chapterListElement = /** @type {HTMLUListElement} */ (document.getElementById('chapter-list'));
 
     /** @type {string[]} */
