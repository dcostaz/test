'use strict';

window.addEventListener('DOMContentLoaded', () => {
    const imageContainer = /** @type {HTMLDivElement} */ (document.getElementById('image-container'));
    const prevBtn = /** @type {HTMLButtonElement} */ (document.getElementById('prev-chapter'));
    const nextBtn = /** @type {HTMLButtonElement} */ (document.getElementById('next-chapter'));
    const zoomInBtn = /** @type {HTMLButtonElement} */ (document.getElementById('zoom-in'));
    const zoomOutBtn = /** @type {HTMLButtonElement} */ (document.getElementById('zoom-out'));
    const zoomResetBtn = /** @type {HTMLButtonElement} */ (document.getElementById('zoom-reset'));
    const chapterInfo = /** @type {HTMLSpanElement} */ (document.getElementById('chapter-info'));
    const chapterListElement = /** @type {HTMLUListElement} */ (document.getElementById('chapter-list'));

    /** @type {string[]} */
    let chapterList = [];
    /** @type {number} */
    let currentIndex = -1;
<<<<<<< HEAD
    /** @type {number} */
    let zoom = 100;
    /** @type {number | null} */
    let lockedBaseWidth = null;
=======
    let zoom = 100;
>>>>>>> db722190

    /**
     * Applies the current zoom level to a single image.
     * @param {HTMLImageElement} img
     */
    function applyZoomToImage(img) {
        if (zoom === 100) {
<<<<<<< HEAD
            img.style.width = '100%';
            img.style.maxWidth = '100%';
        } else {
            if (lockedBaseWidth) {
                const newPixelWidth = lockedBaseWidth * (zoom / 100);
                img.style.width = `${newPixelWidth}px`;
                img.style.maxWidth = 'none';
=======
            // Reset to default responsive behavior
            img.style.width = '100%';
            img.style.maxWidth = '100%';
            delete img.dataset.baseWidth;
        } else {
            // If we need a base width (for pixel-based zooming) and don't have one, get it.
            // This happens on the first zoom away from 100%.
            if (!img.dataset.baseWidth) {
                img.dataset.baseWidth = img.clientWidth;
            }

            const baseWidth = parseFloat(img.dataset.baseWidth);
            if (baseWidth > 0) { // Ensure image was loaded and has a width
                const newPixelWidth = baseWidth * (zoom / 100);
                img.style.width = `${newPixelWidth}px`;
                img.style.maxWidth = 'none'; // Allow image to exceed container width
>>>>>>> db722190
            }
        }
    }

    /**
     * Updates the zoom level for all images.
     * @param {number} newZoom - The new zoom level.
     */
    function updateZoom(newZoom) {
<<<<<<< HEAD
        const oldZoom = zoom;
        zoom = Math.max(70, Math.min(130, newZoom));

        // If we are zooming away from 100% for the first time, lock the base width.
        if (oldZoom === 100 && zoom !== 100) {
            const firstImage = imageContainer.querySelector('img');
            if (firstImage) {
                lockedBaseWidth = firstImage.clientWidth;
            }
        }

        // If we are resetting the zoom, clear the locked width.
        if (zoom === 100) {
            lockedBaseWidth = null;
        }

        const images = imageContainer.querySelectorAll('img');
        images.forEach(applyZoomToImage);
=======
        zoom = Math.max(70, Math.min(130, newZoom)); // Clamp zoom
        const images = imageContainer.querySelectorAll('img');
        images.forEach(img => {
            // Ensure the image is loaded before trying to get its width
            if (img.complete) {
                applyZoomToImage(img);
            }
        });
>>>>>>> db722190
    }

    /**
     * Renders the chapter data in the viewer.
     *
     * @param {Object} data - The chapter data to render.
     * @param {string[]} data.images - The list of image URLs for the chapter.
     * @param {string} data.chapter - The chapter title.
     * @param {string[]} data.chapterList - The list of all chapter titles.
     * @param {number} data.currentIndex - The index of the current chapter.
     */
    function render(data) {
        // Clear existing images
        imageContainer.innerHTML = '';
        imageContainer.scrollTop = 0;

        if (!data.images || data.images.length === 0) {
            imageContainer.textContent = 'No images found.';
            return;
        }

        // Create and append an img element for each image
        data.images.forEach(imageSrc => {
            const img = document.createElement('img');
            img.src = imageSrc;
            img.alt = 'Manga Page';
<<<<<<< HEAD
=======

            // Set initial width to 100% so it fills the container before any zooming.
>>>>>>> db722190
            img.style.width = '100%';
            img.style.maxWidth = '100%';

            img.onload = () => {
<<<<<<< HEAD
                applyZoomToImage(img);
            };

=======
                // Apply the current zoom state to the new image once it's loaded.
                // This is crucial for when chapters are changed while zoomed in.
                applyZoomToImage(img);
            };

            img.style.width = `${zoom}%`;
>>>>>>> db722190
            imageContainer.appendChild(img);
        });

        // Update state
        chapterList = data.chapterList;
        currentIndex = data.currentIndex;

        // Update chapter info
        chapterInfo.textContent = `${data.chapter} (${currentIndex + 1}/${chapterList.length})`;

        // Update button states
        prevBtn.disabled = currentIndex === 0;
        nextBtn.disabled = currentIndex === chapterList.length - 1;

        renderChapterList();
    }

    /**
     * Renders the chapter list in the chapter list container.
     */
    function renderChapterList() {
        chapterListElement.innerHTML = '';
        chapterList.forEach((chapter, index) => {
            const li = document.createElement('li');
            li.textContent = chapter;
            li.addEventListener('click', () => {
                if (index !== currentIndex) {
                    // Clear existing images
                    imageContainer.innerHTML = '';
                    imageContainer.scrollTop = 0;

                    prevBtn.disabled = true;
                    nextBtn.disabled = true;
                    window.viewerAPI.getChapter(index);
                }
            });
            chapterListElement.appendChild(li);
        });
    }

    window.viewerAPI.onInitialChapterData((data) => {
        render(data);
    });

    window.viewerAPI.onChapterLoaded((data) => {
        render(data);
    });

    /**
     * Helper that handles the previous chapter request.
     */
    const previousChapter = () => {
        if (currentIndex > 0) {
            // Clear existing images
            imageContainer.innerHTML = '';
            imageContainer.scrollTop = 0;

            prevBtn.disabled = true;
            nextBtn.disabled = true;

            window.viewerAPI.getChapter(currentIndex - 1);
        }
    };

    /**
     * Helper that handles the next chapter request.
     */
    const nextChapter = () => {
        if (currentIndex < chapterList.length - 1) {
            // Clear existing images
            imageContainer.innerHTML = '';
            imageContainer.scrollTop = 0;

            prevBtn.disabled = true;
            nextBtn.disabled = true;

            window.viewerAPI.getChapter(currentIndex + 1);
        }
    };

    // Previous Chapter Button event listeners
    prevBtn.addEventListener('click', previousChapter);

    // Next Chapter Button event listeners
    nextBtn.addEventListener('click', nextChapter);

<<<<<<< HEAD
=======
    /**
     * Updates the zoom level of the images.
     * @param {number} newZoom - The new zoom level.
     */
    function updateZoom(newZoom) {
        zoom = Math.max(70, Math.min(130, newZoom)); // Clamp zoom between 70 and 130
        const images = imageContainer.querySelectorAll('img');
        images.forEach(img => {
            img.style.width = `${zoom}%`;
        });
    }

>>>>>>> db722190
    // Zoom In Button event listener
    zoomInBtn.addEventListener('click', () => {
        updateZoom(zoom + 5);
    });

    // Zoom Out Button event listener
    zoomOutBtn.addEventListener('click', () => {
        updateZoom(zoom - 5);
    });

    // Zoom Reset Button event listener
    zoomResetBtn.addEventListener('click', () => {
        updateZoom(100);
    });

    // Keyboard navigation
    document.addEventListener('keydown', (event) => {
        if (event.key === 'ArrowLeft') {
            previousChapter();
        } else if (event.key === 'ArrowRight') {
            nextChapter();
        } else if (event.key === 'Escape') {
            window.close();
        } else if (event.key === ' ') {
            imageContainer.scrollBy({
                top: window.innerHeight * 0.65,
                behavior: "smooth"
            });
            event.preventDefault();
        } else if (event.key === "PageUp") {
            imageContainer.scrollBy({
                top: -window.innerHeight * 0.9,
                behavior: "smooth"
            });
        } else if (event.key === "PageDown") {
            imageContainer.scrollBy({
                top: window.innerHeight * 0.9,
                behavior: "smooth"
            });
        } else if (event.key === "Home") {
            // Scroll to top
            imageContainer.scrollTo({
                top: 0,
                behavior: "auto"
            });
        }
        else if (event.key === "End") {
            // Scroll to bottom
            imageContainer.scrollTo({
                top: imageContainer.scrollHeight,
                behavior: "auto"
            });
        }
    });

    // Request the initial chapter
    window.viewerAPI.getInitialChapter();
});<|MERGE_RESOLUTION|>--- conflicted
+++ resolved
@@ -14,14 +14,10 @@
     let chapterList = [];
     /** @type {number} */
     let currentIndex = -1;
-<<<<<<< HEAD
     /** @type {number} */
     let zoom = 100;
     /** @type {number | null} */
     let lockedBaseWidth = null;
-=======
-    let zoom = 100;
->>>>>>> db722190
 
     /**
      * Applies the current zoom level to a single image.
@@ -29,7 +25,6 @@
      */
     function applyZoomToImage(img) {
         if (zoom === 100) {
-<<<<<<< HEAD
             img.style.width = '100%';
             img.style.maxWidth = '100%';
         } else {
@@ -37,24 +32,6 @@
                 const newPixelWidth = lockedBaseWidth * (zoom / 100);
                 img.style.width = `${newPixelWidth}px`;
                 img.style.maxWidth = 'none';
-=======
-            // Reset to default responsive behavior
-            img.style.width = '100%';
-            img.style.maxWidth = '100%';
-            delete img.dataset.baseWidth;
-        } else {
-            // If we need a base width (for pixel-based zooming) and don't have one, get it.
-            // This happens on the first zoom away from 100%.
-            if (!img.dataset.baseWidth) {
-                img.dataset.baseWidth = img.clientWidth;
-            }
-
-            const baseWidth = parseFloat(img.dataset.baseWidth);
-            if (baseWidth > 0) { // Ensure image was loaded and has a width
-                const newPixelWidth = baseWidth * (zoom / 100);
-                img.style.width = `${newPixelWidth}px`;
-                img.style.maxWidth = 'none'; // Allow image to exceed container width
->>>>>>> db722190
             }
         }
     }
@@ -64,7 +41,6 @@
      * @param {number} newZoom - The new zoom level.
      */
     function updateZoom(newZoom) {
-<<<<<<< HEAD
         const oldZoom = zoom;
         zoom = Math.max(70, Math.min(130, newZoom));
 
@@ -83,16 +59,6 @@
 
         const images = imageContainer.querySelectorAll('img');
         images.forEach(applyZoomToImage);
-=======
-        zoom = Math.max(70, Math.min(130, newZoom)); // Clamp zoom
-        const images = imageContainer.querySelectorAll('img');
-        images.forEach(img => {
-            // Ensure the image is loaded before trying to get its width
-            if (img.complete) {
-                applyZoomToImage(img);
-            }
-        });
->>>>>>> db722190
     }
 
     /**
@@ -119,27 +85,13 @@
             const img = document.createElement('img');
             img.src = imageSrc;
             img.alt = 'Manga Page';
-<<<<<<< HEAD
-=======
-
-            // Set initial width to 100% so it fills the container before any zooming.
->>>>>>> db722190
             img.style.width = '100%';
             img.style.maxWidth = '100%';
 
             img.onload = () => {
-<<<<<<< HEAD
                 applyZoomToImage(img);
             };
 
-=======
-                // Apply the current zoom state to the new image once it's loaded.
-                // This is crucial for when chapters are changed while zoomed in.
-                applyZoomToImage(img);
-            };
-
-            img.style.width = `${zoom}%`;
->>>>>>> db722190
             imageContainer.appendChild(img);
         });
 
@@ -226,21 +178,6 @@
     // Next Chapter Button event listeners
     nextBtn.addEventListener('click', nextChapter);
 
-<<<<<<< HEAD
-=======
-    /**
-     * Updates the zoom level of the images.
-     * @param {number} newZoom - The new zoom level.
-     */
-    function updateZoom(newZoom) {
-        zoom = Math.max(70, Math.min(130, newZoom)); // Clamp zoom between 70 and 130
-        const images = imageContainer.querySelectorAll('img');
-        images.forEach(img => {
-            img.style.width = `${zoom}%`;
-        });
-    }
-
->>>>>>> db722190
     // Zoom In Button event listener
     zoomInBtn.addEventListener('click', () => {
         updateZoom(zoom + 5);
