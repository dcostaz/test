--- conflicted
+++ resolved
@@ -6,10 +6,7 @@
     const nextBtn = /** @type {HTMLButtonElement} */ (document.getElementById('next-chapter'));
     const zoomInBtn = /** @type {HTMLButtonElement} */ (document.getElementById('zoom-in'));
     const zoomOutBtn = /** @type {HTMLButtonElement} */ (document.getElementById('zoom-out'));
-<<<<<<< HEAD
     const zoomResetBtn = /** @type {HTMLButtonElement} */ (document.getElementById('zoom-reset'));
-=======
->>>>>>> 0a84d902
     const chapterInfo = /** @type {HTMLSpanElement} */ (document.getElementById('chapter-info'));
     const chapterListElement = /** @type {HTMLUListElement} */ (document.getElementById('chapter-list'));
 
@@ -19,7 +16,6 @@
     /** @type {number} */
     let currentIndex = -1;
     let zoom = 100;
-<<<<<<< HEAD
 
     /**
      * Applies the current zoom level to a single image.
@@ -61,8 +57,6 @@
             }
         });
     }
-=======
->>>>>>> 0a84d902
 
     /**
      * Renders the chapter data in the viewer.
@@ -88,7 +82,7 @@
             const img = document.createElement('img');
             img.src = imageSrc;
             img.alt = 'Manga Page';
-<<<<<<< HEAD
+
             // Set initial width to 100% so it fills the container before any zooming.
             img.style.width = '100%';
             img.style.maxWidth = '100%';
@@ -99,9 +93,7 @@
                 applyZoomToImage(img);
             };
 
-=======
             img.style.width = `${zoom}%`;
->>>>>>> 0a84d902
             imageContainer.appendChild(img);
         });
 
@@ -188,8 +180,6 @@
     // Next Chapter Button event listeners
     nextBtn.addEventListener('click', nextChapter);
 
-<<<<<<< HEAD
-=======
     /**
      * Updates the zoom level of the images.
      * @param {number} newZoom - The new zoom level.
@@ -202,7 +192,6 @@
         });
     }
 
->>>>>>> 0a84d902
     // Zoom In Button event listener
     zoomInBtn.addEventListener('click', () => {
         updateZoom(zoom + 5);
@@ -213,14 +202,11 @@
         updateZoom(zoom - 5);
     });
 
-<<<<<<< HEAD
     // Zoom Reset Button event listener
     zoomResetBtn.addEventListener('click', () => {
         updateZoom(100);
     });
 
-=======
->>>>>>> 0a84d902
     // Keyboard navigation
     document.addEventListener('keydown', (event) => {
         if (event.key === 'ArrowLeft') {
